--- conflicted
+++ resolved
@@ -19,11 +19,10 @@
 from typing import List, Dict, Tuple
 import numpy as np
 from pyrate.core import config as cf, mpiops, ifgconstants as ifc
-from pyrate.core.shared import Ifg, join_dicts, iterable_split
+from pyrate.core.shared import Ifg, join_dicts
 from pyrate.core.phase_closure.mst_closure import Edge, WeightedLoop
 
 IndexedIfg = namedtuple('IndexedIfg', ['index', 'IfgPhase'])
-<<<<<<< HEAD
 
 
 class IfgPhase:
@@ -34,18 +33,6 @@
         self.phase_data = phase_data
 
 
-=======
-
-
-class IfgPhase:
-    """
-    workaround class to only hold phase data for mpi SwigPyObject pickle error
-    """
-    def __init__(self, phase_data):
-        self.phase_data = phase_data
-
-
->>>>>>> 6c5e56f5
 def __create_ifg_edge_dict(ifg_files: List[str], params: dict) -> Dict[Edge, IndexedIfg]:
     ifg_files.sort()
     ifgs = [Ifg(i) for i in ifg_files]
