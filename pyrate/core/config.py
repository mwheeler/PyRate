#   This Python module is part of the PyRate software package.
#
#   Copyright 2017 Geoscience Australia
#
#   Licensed under the Apache License, Version 2.0 (the "License");
#   you may not use this file except in compliance with the License.
#   You may obtain a copy of the License at
#
#       http://www.apache.org/licenses/LICENSE-2.0
#
#   Unless required by applicable law or agreed to in writing, software
#   distributed under the License is distributed on an "AS IS" BASIS,
#   WITHOUT WARRANTIES OR CONDITIONS OF ANY KIND, either express or implied.
#   See the License for the specific language governing permissions and
#   limitations under the License.
"""
This Python module contains utilities to parse PyRate configuration
files. It also includes numerous general constants relating to options
in configuration files. Examples of PyRate configuration files are
provided in the configs/ directory
"""
# coding: utf-8
# pylint: disable=invalid-name
# pylint: disable=W1203
# pylint: disable=too-many-locals
# pylint: disable=trailing-whitespace
from typing import List, Tuple, Dict, Optional
import os
from os.path import splitext, split
import re
import itertools
import logging

from pyrate.core.ifgconstants import YEARS_PER_DAY

_logger = logging.getLogger(__name__)

# general constants
NO_MULTILOOKING = 1
ROIPAC = 0
GAMMA = 1
LOG_LEVEL = 'INFO'
SIXTEEN_DIGIT_EPOCH_PAIR = r'\d{8}-\d{8}'
TWELVE_DIGIT_EPOCH_PAIR = r'\d{6}-\d{6}'
EIGHT_DIGIT_EPOCH = r'\d{8}'
MINIMUM_NUMBER_EPOCHS = 3

# constants for lookups
#: STR; Name of input interferogram list file
IFG_FILE_LIST = 'ifgfilelist'
#: BOOL (0/1); The interferogram processor used (0==ROIPAC, 1==GAMMA)
PROCESSOR = 'processor'
#: STR; Name of directory containing input interferograms.
OBS_DIR = 'obsdir'
#: STR; Name of directory for saving output products
OUT_DIR = 'outdir'
#: STR; Name of Digital Elevation Model file
DEM_FILE = 'demfile'
#: STR; Name of the header for the DEM
DEM_HEADER_FILE = 'demHeaderFile'
#: STR; Name of directory containing GAMMA SLC parameter files
SLC_DIR = 'slcFileDir'
# STR; Name of the file list containing the pool of available SLC headers
SLC_FILE_LIST = 'slcfilelist'


#: STR; The projection of the input interferograms.
INPUT_IFG_PROJECTION = 'projection'
#: FLOAT; The no data value in the interferogram files.
NO_DATA_VALUE = 'noDataValue'
#: FLOAT; No data averaging threshold for prepifg
NO_DATA_AVERAGING_THRESHOLD = 'noDataAveragingThreshold'
#: BOOL (1/2/3); Re-project data from Line of sight, 1 = vertical,
# 2 = horizontal, 3 = no conversion
#REPROJECTION = 'prjflag' # NOT CURRENTLY USED
#: BOOL (0/1): Convert no data values to Nan
NAN_CONVERSION = 'nan_conversion'

# Prepifg parameters
#: BOOL (1/2/3/4); Method for cropping interferograms, 1 = minimum overlapping area (intersection), 2 = maximum area (union), 3 = customised area, 4 = all ifgs already same size
IFG_CROP_OPT = 'ifgcropopt'
#: INT; Multi look factor for interferogram preparation in x dimension
IFG_LKSX = 'ifglksx'
#: INT; Multi look factor for interferogram preparation in y dimension
IFG_LKSY = 'ifglksy'
#: REAL; Minimum longitude for cropping with method 3
IFG_XFIRST = 'ifgxfirst'
#: REAL; Maximum longitude for cropping with method 3
IFG_XLAST = 'ifgxlast'
#: REAL; Minimum latitude for cropping with method 3
IFG_YFIRST = 'ifgyfirst'
#: REAL; Maximum latitude for cropping with method 3
IFG_YLAST = 'ifgylast'

# reference pixel parameters
#: INT; Coordinate in x of reference pixel OR -1 = perform search
REFX = 'refx'
#: INT; Coordinate in y of reference pixel OR -1 = perform search
REFY = 'refy'
#: INT; Number of reference pixel grid search nodes in x dimension
REFNX = "refnx"
#: INT; Number of reference pixel grid search nodes in y dimension
REFNY = "refny"
#: INT; Dimension of reference pixel search window
REF_CHIP_SIZE = 'refchipsize'
#: REAL; Minimum fraction of observations required in search window for pixel to be a viable reference pixel
REF_MIN_FRAC = 'refminfrac'
#: BOOL (1/2); Reference phase estimation method
REF_EST_METHOD = 'refest'

# coherence masking parameters
COH_MASK = 'cohmask'
"""int: perform coherence masking, 1 = yes, 0 = no"""
COH_THRESH = 'cohthresh'
"""float: coherence treshold"""
COH_FILE_DIR = 'cohfiledir'
"""str: Directory containing coherence .cc files. Defaults to OBS_DIR if not provided."""
COH_FILE_LIST = 'cohfilelist'
"""str: Name of the file list containing the pool of available coherence files"""

#atmospheric error correction parameters NOT CURRENTLY USED
APS_CORRECTION = 'apscorrect'
APS_METHOD = 'apsmethod'
APS_INCIDENCE_MAP = 'incidencemap'
APS_INCIDENCE_EXT = 'APS_INCIDENCE_EXT'
APS_ELEVATION_MAP = 'elevationmap'
APS_ELEVATION_EXT = 'APS_ELEVATION_EXT'

# orbital error correction/parameters
#: BOOL (1/0); Flag controlling whether to apply orbital error correction
ORBITAL_FIT = 'orbfit'
#: BOOL (1/2); Method for orbital error correction, 1: independent, 2: network
ORBITAL_FIT_METHOD = 'orbfitmethod'
#: BOOL (1/2/3) Order of orbital error model, 1 = planar in x and y (2 parameter model, 2 = quadratic in x and y (5 parameter model), 3 = quadratic in x and cubic in y (part-cubic 6 parameter model)
ORBITAL_FIT_DEGREE = 'orbfitdegrees'
#: INT; Multi look factor for orbital error calculation in x dimension
ORBITAL_FIT_LOOKS_X = 'orbfitlksx'
#: INT; Multi look factor for orbital error calculation in y dimension
ORBITAL_FIT_LOOKS_Y = 'orbfitlksy'

# Linear rate/stacking parameters
#: REAL; Threshold ratio between 'model minus observation' residuals and a-priori observation standard deviations for linear rate estimate acceptance (otherwise remove furthest outlier and re-iterate)
LR_NSIG = 'nsig'
#: INT; Number of required observations per pixel for the linear rate inversion
LR_PTHRESH = 'pthr'
#: REAL; Maximum allowable standard error for pixels in linear rate inversion.
LR_MAXSIG = 'maxsig'

# atmospheric delay errors fitting parameters NOT CURRENTLY USED
# atmfitmethod = 1: interferogram by interferogram; atmfitmethod = 2, epoch by epoch
#ATM_FIT = 'atmfit'
#ATM_FIT_METHOD = 'atmfitmethod'

#: BOOL (0/1) Do spatio-temporal filter
APSEST = 'apsest'

# temporal low-pass filter parameters
TLPF_METHOD = 'tlpfmethod'
TLPF_CUTOFF = 'tlpfcutoff'
TLPF_PTHR = 'tlpfpthr'

# spatially correlated noise low-pass filter parameters
SLPF_METHOD = 'slpfmethod'
SLPF_CUTOFF = 'slpfcutoff'
SLPF_ORDER = 'slpforder'
SLPF_NANFILL = 'slpnanfill'
SLPF_NANFILL_METHOD = 'slpnanfill_method'

# Time series parameters
#: BOOL (1/0); Do Time series calculation
TIME_SERIES_CAL = 'tscal'
#: INT (1/2); Method for time series inversion (1: Laplacian Smoothing; 2: SVD)
TIME_SERIES_METHOD = 'tsmethod'
#: INT; Number of required input observations per pixel for time series inversion
TIME_SERIES_PTHRESH = 'ts_pthr'
#: INT (1/2); Order of Laplacian smoothing operator, first or # second order
TIME_SERIES_SM_ORDER = 'smorder'
#: REAL; Laplacian smoothing factor (values used is 10**smfactor)
TIME_SERIES_SM_FACTOR = 'smfactor'
# tsinterp is automatically assigned in the code; not needed in conf file
#TIME_SERIES_INTERP = 'tsinterp'

#: BOOL (0/1/2); Use parallelisation/Multi-threading
PARALLEL = 'parallel'
#: INT; Number of processes for multi-threading
PROCESSES = 'processes'

# Orbital error correction constants for conversion to readable strings
INDEPENDENT_METHOD = 1
NETWORK_METHOD = 2
PLANAR = 1
QUADRATIC = 2
PART_CUBIC = 3

# Orbital error name look up for logging
ORB_METHOD_NAMES = {INDEPENDENT_METHOD: 'INDEPENDENT', 
                    NETWORK_METHOD: 'NETWORK'}
ORB_DEGREE_NAMES = {PLANAR: 'PLANAR', 
                    QUADRATIC: 'QUADRATIC', 
                    PART_CUBIC: 'PART CUBIC'}

# dir for temp files
TMPDIR = 'tmpdir'

# Lookup to help convert args to correct type/defaults
# format is	key : (conversion, default value)
# None = no conversion
PARAM_CONVERSION = {
#    REPROJECTION : (int, 3), # Default no conversion, CONVERSION NOT IMPLEMENTED
    IFG_CROP_OPT : (int, 1), # default to area 'intersection' option
    IFG_LKSX : (int, NO_MULTILOOKING),
    IFG_LKSY : (int, NO_MULTILOOKING),
    IFG_XFIRST : (float, None),
    IFG_XLAST : (float, None),
    IFG_YFIRST : (float, None),
    IFG_YLAST : (float, None),
    NO_DATA_VALUE: (float, 0.0),

    COH_MASK: (int, 0),
    COH_THRESH: (float, 0.1),

    REFX: (float, 181),
    REFY: (float, 91),
    REFNX: (int, 10),
    REFNY: (int, 10),
    REF_CHIP_SIZE: (int, 21),
    REF_MIN_FRAC: (float, 0.5),
    REF_EST_METHOD: (int, 1),  # default to average of whole image

    ORBITAL_FIT: (int, 0),
    ORBITAL_FIT_METHOD: (int, NETWORK_METHOD),
    ORBITAL_FIT_DEGREE: (int, PLANAR),
    ORBITAL_FIT_LOOKS_X: (int, 10),
    ORBITAL_FIT_LOOKS_Y: (int, 10),

    LR_NSIG: (int, 2),
    # pixel thresh based on nepochs? not every project may have 20 epochs
    LR_PTHRESH: (int, 3),
    LR_MAXSIG: (int, 10),

    #ATM_FIT: (int, 0), NOT CURRENTLY USED
    #ATM_FIT_METHOD: (int, 2),

    APSEST: (int, 0),
    TLPF_METHOD: (int, 1),
    TLPF_CUTOFF: (float, 1.0),
    TLPF_PTHR: (int, 1),

    SLPF_METHOD: (int, 1),
    SLPF_CUTOFF: (float, 1.0),
    SLPF_ORDER: (int, 1),
    SLPF_NANFILL: (int, 0),

    TIME_SERIES_CAL: (int, 0),
    # pixel thresh based on nepochs? not every project may have 20 epochs
    TIME_SERIES_PTHRESH: (int, 3),
    TIME_SERIES_SM_FACTOR: (float, -1.0),
    TIME_SERIES_SM_ORDER: (int, None),
    TIME_SERIES_METHOD: (int, 2),  # Default to SVD method

    PARALLEL: (int, 0),
    PROCESSES: (int, 8),
    PROCESSOR: (int, None),
    NAN_CONVERSION: (int, 0),
    NO_DATA_AVERAGING_THRESHOLD: (float, 0.0),
    }

PATHS = [OBS_DIR, IFG_FILE_LIST, DEM_FILE,
         DEM_HEADER_FILE, OUT_DIR,
         SLC_DIR, SLC_FILE_LIST, COH_FILE_DIR, COH_FILE_LIST,
         APS_INCIDENCE_MAP,
         APS_ELEVATION_MAP]

DEFAULT_TO_OBS_DIR = [SLC_DIR, COH_FILE_DIR]

INT_KEYS = [APS_CORRECTION, APS_METHOD]

def get_config_params(path: str, validate: bool=True, requires_tif: bool=True) -> Dict:
    """
    Reads the parameters file provided by the user and converts it into
    a dictionary.
    
    Args:
        path: Absolute path to the parameters file.
        validate: Validate the parameters if True, otherwise skip validation.
        requires_tif: True if the calling process requires interferograms
            in geotiff format (performs additional validation).
    Returns:
       A dictionary of parameters. 
    """
    txt = ''
    with open(path, 'r') as inputFile:
        for line in inputFile:
            if any(x in line for x in PATHS):
                pos = line.find('~')
                if pos != -1:
                    # create expanded line
                    line = line[:pos] + os.environ['HOME'] + line[(pos+1):]
            txt += line
    params = _parse_conf_file(txt, validate, requires_tif)
    params[TMPDIR] = os.path.join(os.path.abspath(params[OUT_DIR]), 'tmpdir')

    return params

def _parse_conf_file(content, validate: bool=True, requires_tif: bool=True) -> Dict:
    """
    Converts the parameters from their text form into a dictionary.
    
    Args:
        content: Parameters as text.
        
    Returns:
        A dictionary of parameters.
    """
    def _is_valid(line):
        """
        Check if line is not empty or has % or #
        """
        return line != "" and line[0] not in "%#"

    lines = [ln.split() for ln in content.split('\n') if _is_valid(ln)]

    # convert "field:   value" lines to [field, value]
    kvpair = [(e[0].rstrip(":"), e[1]) for e in lines if len(e) == 2] \
        + [(e[0].rstrip(":"), None) for e in lines if len(e) == 1]
    parameters = dict(kvpair)
    for p in PATHS:
        if p not in parameters:
            parameters[p] = None

    for p in INT_KEYS:
        if p not in parameters:
            parameters[p] = '0'  # insert dummies

    parameters = _handle_extra_parameters(parameters)

    if not parameters:
        raise ConfigException('Cannot parse any parameters from config file')

    return _parse_pars(parameters, validate, requires_tif)

def _handle_extra_parameters(params):
    """
    Function to check if requirements for weather model correction are given.
    """
    params[APS_INCIDENCE_EXT] = None
    params[APS_ELEVATION_EXT] = None

    if params[APS_INCIDENCE_MAP] is not None:
        params[APS_INCIDENCE_EXT] = \
            os.path.basename(params[APS_INCIDENCE_MAP]).split('.')[-1]
        params[APS_ELEVATION_MAP] = None
        params[APS_ELEVATION_EXT] = None
        return params

    # define APS_ELEVATON_EXT for gamma prepifg
    if params[APS_ELEVATION_MAP] is not None:
        params[APS_ELEVATION_EXT] = os.path.basename(
            params[APS_ELEVATION_MAP]).split('.')[-1]

    return params

def _parse_pars(pars, validate: bool=True, requires_tif: bool=True) -> Dict:
    """
    Takes dictionary of parameters, converting values to required type
    and providing defaults for missing values.

    Args:
        pars: Parameters dictionary.

    Returns:
        Dictionary of converted (and optionally validated) parameters.
    """
    # Fallback to default for missing values and perform conversion.
    for k in PARAM_CONVERSION:
        if pars.get(k) is None:
            pars[k] = PARAM_CONVERSION[k][1]
            _logger.warning(f"No value found for parameter '{k}'. Providing "
                            f"default value {pars[k]}.")
        else:
            conversion_func = PARAM_CONVERSION[k][0]
            if conversion_func:
                try:
                    pars[k] = conversion_func(pars[k])
                except ValueError as e:
                    _logger.error(f"Unable to convert '{k}': {pars[k]} to "
                                  f"expected type {conversion_func.__name__}.")
                    raise e

    # Fallback to default for missing paths.
    for p in DEFAULT_TO_OBS_DIR:
        if pars.get(p) is None:
            pars[p] = pars[OBS_DIR]

    if validate:
        validate_parameters(pars, requires_tif)
    return pars



# CONFIG UTILS - TO BE MOVED?

def parse_namelist(nml):
    """
    Parses name list file into array of paths

    :param str nml: interferogram file list

    :return: list of interferogram file names
    :rtype: list
    """
    with open(nml) as f_in:
        lines = [line.rstrip() for line in f_in]
    return filter(None, lines)

def write_config_file(params, output_conf_file):
    """
    Takes a param object and writes the config file. Reverse of get_conf_params.

    :param dict params: parameter dictionary
    :param str output_conf_file: output file name

    :return: config file
    :rtype: list
    """
    with open(output_conf_file, 'w') as f:
        for k, v in params.items():
            if v is not None:
                f.write(''.join([k, ':\t', str(v), '\n']))
            else:
                f.write(''.join([k, ':\t', '', '\n']))

def transform_params(params):
    """
    Returns subset of all parameters for cropping and multilooking.

    :param dict params: Parameter dictionary

    :return: xlooks, ylooks, crop
    :rtype: int
    """

    t_params = [IFG_LKSX, IFG_LKSY, IFG_CROP_OPT]
    xlooks, ylooks, crop = [params[k] for k in t_params]
    return xlooks, ylooks, crop

def original_ifg_paths(ifglist_path, obs_dir):
    """
    Returns sequence of paths to files in given ifglist file.

    Args:
        ifglist_path: Absolute path to interferogram file list.
        obs_dir: Absolute path to observations directory.

    Returns:
        list: List of full paths to interferogram files.
    """
    ifglist = parse_namelist(ifglist_path)
    return [os.path.join(obs_dir, p) for p in ifglist]

def coherence_paths_for(path, params, tif=False) -> str:
    """
    Returns path to coherence file for given interferogram. Pattern matches
    based on epoch in filename.

    Example:
        '20151025-20160501_eqa_filt.cc'
        Datepair is the epoch.

    Args:
        path: Path to intergerogram to find coherence file for.
        params: Parameter dictionary.
        tif: Find converted tif if True (_cc.tif), else find .cc file.

    Returns:
        Path to coherence file.
    """
    _, filename = split(path)
    pattern = re.compile(r'\d{8}-\d{8}')
    epoch = re.match(pattern, filename).group(0)
    coherence_dir = params[COH_FILE_DIR]
    matches = [name for name in parse_namelist(params[COH_FILE_LIST])
               if epoch in name]
    if tif:
        names_exts = [os.path.splitext(m) for m in matches]
        matches = [ne[0] + ne[1].replace('.', '_') + '.tif'
                   for ne in names_exts]

    return [os.path.join(coherence_dir, m) for m in matches]

def coherence_paths(params) -> List[str]:
    """
    Returns paths to corresponding coherence files for given IFGs. Assumes
    that each IFG has a corresponding coherence file in the coherence file
    directory and they share epoch prefixes.

    Args:
        ifg_paths: List of paths to intergerogram files.

    Returns:
        A list of full paths to coherence files.
    """
    ifg_file_list = params.get(IFG_FILE_LIST)
    ifgs = parse_namelist(ifg_file_list)
    paths = [coherence_paths_for(ifg, params) for ifg in ifgs]
    return list(itertools.chain.from_iterable(paths))

def mlooked_path(path, looks, crop_out):
    """
    Adds suffix to ifg path, for creating a new path for multilooked files.

    :param str path: original interferogram path
    :param int looks: number of range looks applied
    :param int crop_out: crop option applied

    :return: multilooked file name
    :rtype: str
    """
    base, ext = splitext(path)
    return "{base}_{looks}rlks_{crop_out}cr{ext}".format(
        base=base, looks=looks, crop_out=crop_out, ext=ext)

def get_dest_paths(base_paths, crop, params, looks):
    """
    Determines the full path names for the destination multilooked files

    :param list base_paths: original interferogram paths
    :param int crop: Crop option applied
    :param dict params: Parameters dictionary
    :param int looks: number of range looks applied

    :return: full path names for destination files
    :rtype: list
    """

    dest_mlooked_ifgs = [mlooked_path(os.path.basename(q).split('.')[0] + '_'
                                      + os.path.basename(q).split('.')[1] +
                                      '.tif', looks=looks, crop_out=crop)
                         for q in base_paths]

    return [os.path.join(params[OUT_DIR], p) for p in dest_mlooked_ifgs]

def get_ifg_paths(config_file, requires_tif=False):
    """
    Read the configuration file, extract interferogram file list and determine
    input and output interferogram path names.

    :param str config_file: Configuration file path

    :return: base_unw_paths: List of unwrapped inteferograms
    :return: dest_paths: List of multi-looked and cropped geotifs
    :return: params: Dictionary corresponding to the config file
    :rtype: list
    :rtype: list
    :rtype: dict
    """
    params = get_config_params(config_file, requires_tif)
    ifg_file_list = params.get(IFG_FILE_LIST)

    xlks, _, crop = transform_params(params)

    # base_unw_paths need to be geotiffed by converttogeotiff
    #   and multilooked by run_prepifg
    base_unw_paths = original_ifg_paths(ifg_file_list, params[OBS_DIR])

    # dest_paths are tifs that have been coherence masked (if enabled),
    #  cropped and multilooked
    dest_paths = get_dest_paths(base_unw_paths, crop, params, xlks)

    return base_unw_paths, dest_paths, params

# ==== PARAMETER VALIDATION ==== #

_PARAM_VALIDATION = {
    OBS_DIR: (
        lambda a: a is not None and os.path.exists(a),
        f"'{OBS_DIR}': directory must be provided and must exist."
    ),
    IFG_FILE_LIST: (
        lambda a: a is not None and os.path.exists(a),
        f"'{IFG_FILE_LIST}': file must be provided and must exist."
    ),
    DEM_FILE: (
        lambda a: a is not None and os.path.exists(a),
        f"'{DEM_FILE}': file must be provided and must exist."
    ),
    DEM_HEADER_FILE: (
        lambda a: a is not None and os.path.exists(a),
        f"'{DEM_HEADER_FILE}': file must be provided and must exist."
    ),
    OUT_DIR: (
        lambda a: a is not None,
        f"'{OBS_DIR}': directory must be provided."
    ),
    APS_INCIDENCE_MAP: (
        lambda a: os.path.exists(a) if a is not None else True,
        f"'{APS_INCIDENCE_MAP}': file must exist."
    ),
    APS_ELEVATION_MAP: (
        lambda a: os.path.exists(a) if a is not None else True,
        f"'{APS_ELEVATION_MAP}': file must exists."
    ),
    IFG_CROP_OPT: (
        lambda a: a in (1, 2, 3, 4),
        f"'{IFG_CROP_OPT}': must select option 1, 2, 3, or 4."
    ),
    IFG_LKSX: (
        lambda a: a >= 1,
        f"'{IFG_LKSX}': must be >= 1."
    ),
    IFG_LKSY: (
        lambda a: a >= 1,
        f"'{IFG_LKSY}': must be >= 1."
    ),
    NO_DATA_VALUE: (
        lambda a: True,
        "Any float value valid."
    ),
    COH_MASK: (
        lambda a: a in (0, 1),
        f"'{COH_MASK}': must select option 0 or 1."
    ),
    REFX: (
        lambda a: True,
        "Any int value valid."
    ),
    REFY: (
        lambda a: True,
        "Any int value valid."
    ),
    ORBITAL_FIT: (
        lambda a: a in (0, 1),
        f"'{ORBITAL_FIT}': must select option 0 or 1."
    ),
    LR_NSIG: (
        lambda a: 1 <= a <= 10,
        f"'{LR_NSIG}': must be between 1 and 10 (inclusive)."
    ),
    LR_PTHRESH: (
        lambda a: a >= 1,
        f"'{LR_PTHRESH}': must be >= 1"
    ),
    LR_MAXSIG: (
        lambda a: 0 <= a <= 1000,
        f"'{LR_MAXSIG}': must be between 0 and 1000 (inclusive)."
    ),
    APSEST: (
        lambda a: a in (0, 1),
        f"'{APSEST}': must select option 0 or 1."
    ),
    TIME_SERIES_CAL: (
        lambda a: a in (0, 1),
        f"'{TIME_SERIES_CAL}': must select option 0 or 1."
    ),
    PARALLEL: (
        lambda a: a in (0, 1, 2),
        f"'{PARALLEL}': must select option 0 or 1 or 2."
    ),
    PROCESSES: (
        lambda a: a >= 1,
        f"'{PROCESSES}': must be >= 1."
    ),
    PROCESSOR: (
        lambda a: a in (0, 1),
        f"'{PROCESSOR}': must select option 0 or 1."
    ),
    NAN_CONVERSION: (
        lambda a: a in (0, 1),
        f"'{NAN_CONVERSION}': must select option 0 or 1."
    ),
    NO_DATA_AVERAGING_THRESHOLD: (
        lambda a: True,
        "Any float value valid."),
}
"""dict: basic validation functions for compulsory parameters."""

_CUSTOM_CROP_VALIDATION = {
    IFG_XFIRST: (
        lambda a: a is not None,
        f"'{IFG_XFIRST}': must be provided."
    ),
    IFG_XLAST: (
        lambda a: a is not None,
        f"'{IFG_XLAST}': must be provided."
    ),
    IFG_YFIRST: (
        lambda a: a is not None,
        f"'{IFG_YFIRST}': must be provided."
    ),
    IFG_YLAST: (
        lambda a: a is not None,
        f"'{IFG_YLAST}': must be provided.."
    ),
}
"""dict: basic validation functions for custom cropping parameters."""

_GAMMA_VALIDATION = {
    SLC_DIR: (
        lambda a: os.path.exists(a) if a is not None else True,
        f"'{SLC_DIR}': directory must must exist."
    ),
    SLC_FILE_LIST: (
        lambda a: a is not None and os.path.exists(a),
        f"'{SLC_FILE_LIST}': file must be provided and must exist."
    ),
}
"""dict: basic validation functions for gamma parameters."""

_COHERENCE_VALIDATION = {
    COH_THRESH: (
        lambda a: 0.0 <= a <= 1.0,
        f"'{COH_THRESH}': must be between 0.0 and 1.0 (inclusive)."
    ),
    COH_FILE_DIR: (
        lambda a: os.path.exists(a) if a is not None else True,
        f"'{COH_FILE_DIR}': directory must exist."
    ),
    COH_FILE_LIST: (
        lambda a: a is not None and os.path.exists(a),
        f"'{COH_FILE_LIST}': file must be provided and must exist."
    ),
}
"""dict: basic validation functions for coherence parameters."""

_ORBITAL_FIT_VALIDATION = {
    ORBITAL_FIT_METHOD: (
        lambda a: a in (1, 2),
        f"'{ORBITAL_FIT_METHOD}': must select option 1 or 2."
    ),
    ORBITAL_FIT_DEGREE: (
        lambda a: a in (1, 2, 3),
        f"'{ORBITAL_FIT_DEGREE}': must select option 1, 2 or 3."
    ),
    ORBITAL_FIT_LOOKS_X: (
        lambda a: a >= 1,
        f"'{ORBITAL_FIT_LOOKS_X}': must be >= 1."
    ),
    ORBITAL_FIT_LOOKS_Y: (
        lambda a: a >= 1,
        f"'{ORBITAL_FIT_LOOKS_Y}': must be >= 1."
    ),
}
"""dict: basic validation fucntions for orbital error correction parameters."""

_APSEST_VALIDATION = {
    TLPF_METHOD: (
        lambda a: a in (1, 2, 3),
        f"'{TLPF_METHOD}': must select option 1, 2 or 3."
    ),
    TLPF_CUTOFF: (
        lambda a: a >= YEARS_PER_DAY, # 1 day in years
        f"'{TLPF_CUTOFF}': must be >= {YEARS_PER_DAY}."
    ),
    TLPF_PTHR: (
        lambda a: a >= 1,
        f"'{TLPF_PTHR}': must be >= 1."
    ),
    SLPF_METHOD: (
        lambda a: a in (1, 2),
        f"'{SLPF_METHOD}': must select option 1 or 2."
    ),
    SLPF_CUTOFF: (
        lambda a: a >= 0.001,
        f"'{SLPF_CUTOFF}': must be >= 0.001."
    ),
    SLPF_ORDER: (
        lambda a: 1 <= a <= 3,
        f"'{SLPF_ORDER}': must be between 1 and 3 (inclusive)."
    ),
    SLPF_NANFILL: (
        lambda a: a in (0, 1),
        f"'{SLPF_NANFILL}': must select option 0 or 1."
    ),
}
"""dict: basic validation functions for atmospheric correction parameters."""

_TIME_SERIES_VALIDATION = {
    TIME_SERIES_PTHRESH: (
        lambda a: a >= 1,
        f"'{TIME_SERIES_PTHRESH}': must be >= 1"
    ),
    #TODO: Matt to investigate smoothing factor values.
    TIME_SERIES_SM_FACTOR: (
        lambda a: -5.0 <= a <= 0,
        f"'{TIME_SERIES_SM_FACTOR}':"
    ),
    TIME_SERIES_SM_ORDER: (
        lambda a: a in (1, 2),
        f"'{TIME_SERIES_SM_ORDER}': must select option 1 or 2."
    ),
    TIME_SERIES_METHOD: (
        lambda a: a in (1, 2),
        f"'{TIME_SERIES_METHOD}': must select option 1 or 2."
    ),
}
"""dict: basic vaidation functions for time series parameters."""

_REFERENCE_PIXEL_VALIDATION = {
    REFNX: (
        lambda a: 1 <= a <= 50,
        f"'{REFNX}': must be between 1 and 50 (inclusive)."
    ),
    REFNY: (
        lambda a: 1 <= a <= 50,
        f"'{REFNY}': must be between 1 and 50 (inclusive)."
    ),
    REF_CHIP_SIZE: (
        lambda a: 1 <= a <= 101 and a % 2 == 1,
        f"'{REF_CHIP_SIZE}': must be between 1 and 101 (inclusive) and be odd."
    ),
    REF_MIN_FRAC: (
        lambda a: 0.0 <= a <= 1.0,
        f"'{REF_MIN_FRAC}': must be between 0.0 and 1.0 "
        "(inclusive)."
    ),
    REF_EST_METHOD: (
        lambda a: a in (1, 2),
        f"'{REF_EST_METHOD}': must select option 1 or 2."
    ),
}
"""dict: basic validation functions for reference pixel search parameters."""

def convert_geographic_coordinate_to_pixel_value(refpx, refpy, transform):

    # transform = ifg.dataset.GetGeoTransform()

    xOrigin = transform[0]
    yOrigin = transform[3]
    pixelWidth = transform[1]
    pixelHeight = -transform[5]

    refpx = int((refpx - xOrigin) / pixelWidth)
    refpy = int((yOrigin - refpy) / pixelHeight)

    return int(refpx), int(refpy)

def validate_parameters(pars: Dict, requires_tif: bool=True):
    """
    Main validation function. Calls validation subfunctions and gathers
    some required variables for performing validation.

    Args:
        pars: The parameters dictionary.
        requires_tif: Whether the currently used workflow requires
            interferograms in tif format.

    Raises:
        ConfigException: If errors occur during parameter validation.
    """
    is_GAMMA = pars[PROCESSOR] == GAMMA
    ifl = pars[IFG_FILE_LIST]

    validate_compulsory_parameters(pars)
    validate_optional_parameters(pars)

    if is_GAMMA:
        validate_epochs(ifl, SIXTEEN_DIGIT_EPOCH_PAIR)
    else:
        validate_epochs(ifl, TWELVE_DIGIT_EPOCH_PAIR)

    validate_ifgs(ifl, pars[OBS_DIR])

    extents, n_cols, n_rows, n_epochs, max_span, transform = None, None, None, None, None, None
    if requires_tif:
        validate_tifs_exist(pars[IFG_FILE_LIST], pars[OBS_DIR])
        # Get info regarding epochs and dimensions needed for validation.
        crop_opts = _crop_opts(pars)
        extents, n_cols, n_rows, n_epochs, max_span, transform = \
           _get_ifg_information(pars[IFG_FILE_LIST], pars[OBS_DIR], crop_opts)

        pars[REFX], pars[REFY] = convert_geographic_coordinate_to_pixel_value(pars[REFX], pars[REFY], transform)

        validate_pixel_parameters(n_cols, n_rows, pars)
        validate_reference_pixel_search_windows(n_cols, n_rows, pars)
        validate_extent_parameters(extents, pars)
        validate_minimum_epochs(n_epochs, MINIMUM_NUMBER_EPOCHS)
        validate_epoch_thresholds(n_epochs, pars)
        validate_epoch_cutoff(max_span, TLPF_CUTOFF, pars)

    validate_obs_thresholds(ifl, pars)

    if is_GAMMA:
        validate_epochs(pars[SLC_FILE_LIST], EIGHT_DIGIT_EPOCH)
        validate_gamma_headers(ifl, pars[SLC_FILE_LIST], pars[SLC_DIR])

    if pars[COH_MASK]:
        validate_epochs(pars[COH_FILE_LIST], SIXTEEN_DIGIT_EPOCH_PAIR)
        validate_coherence_files(ifl, pars)

def _raise_errors(errors: List[str]):
    """
    Convenience function for raising an exception with errors.
    """
    if errors:
        errors.insert(0, "invalid parameters")
        raise ConfigException('\n'.join(errors))
    return True

def validate_compulsory_parameters(pars: Dict) -> Optional[bool]:
    """
    Calls the validators for compulsory (always used) parameters.
    
    Args:
        pars: The parameters dictionary.

    Returns:
        True if validation is successful.
        
    Raises:
        ConfigException: If validation fails.
    """
    errors = []
    for k in pars.keys():
        validator = _PARAM_VALIDATION.get(k)
        if validator is None:
            _logger.debug(f"No validator implemented for '{k}'.")
            continue
        if not validator[0](pars[k]):
            errors.append(validator[1])

    return _raise_errors(errors)

def validate_optional_parameters(pars: Dict):
    """ 
    Calls the validators for optional parameters.
    
    Args:
        pars: The parameters dictionary.
        
    Returns:
        True if validation successful.
        
    Raises:
        ConfigException: If validation fails.
    """
    def validate(on: bool, validators: Dict, pars: Dict) -> List[str]:
        """
        Convenience method for calling validators.
    
        Args:
            on: Determines whether to call the validators.
            validators: A dictionary of validator functions.
            pars: Parameters dictionary.

        Returns:
            A list of errors.           
        """
        errors = []
        if on:
            for k, validator in validators.items():
                if not validator[0](pars[k]):
                    errors.append(validator[1])
        return errors

    errors = []

    errors.extend(
        validate(pars[COH_MASK], _COHERENCE_VALIDATION, pars))
    errors.extend(
        validate(pars[APSEST], _APSEST_VALIDATION, pars))
    errors.extend(
        validate(pars[TIME_SERIES_CAL], _TIME_SERIES_VALIDATION, pars))
    errors.extend(
        validate(pars[ORBITAL_FIT], _ORBITAL_FIT_VALIDATION, pars))
    errors.extend(
        validate(pars[PROCESSOR] == GAMMA, _GAMMA_VALIDATION, pars))
    errors.extend(
        validate(pars[IFG_CROP_OPT] == 3, _CUSTOM_CROP_VALIDATION, pars))
    # errors.extend(
    #     validate(pars[REFX] > 0 and pars[REFY] > 0, _REFERENCE_PIXEL_VALIDATION, pars))

    return _raise_errors(errors)

def validate_minimum_epochs(n_epochs: int, min_epochs: int) -> Optional[bool]:
    """
    Validates the minimum number of epochs required for PyRate to produce
    good results. 

    Args:
        n_epochs: The number of unique epochs in the collection of interferograms
            provided as input.
        min_epochs: The minimum number of epochs PyRate requires.

    Returns:
        True if there are enough epochs to satisfy minimum epochs.
    
    Raises:
        ConfigException: If there are not enough epochs to satisfy min epochs.
    """
    errors = []
    if n_epochs < min_epochs:
        errors.append(f"'{IFG_FILE_LIST}': total number of epochs is less "
                      "than {min_epochs}. {min_epochs} or "
                      "more unique epochs are required by PyRate.")
    _raise_errors(errors)

def validate_epochs(file_list: str, pattern: str) -> Optional[bool]:
    """
    Validate that user provided file names contain the correct pattern of
    epochs.

    Args:
        file_list: Path to the list of files to validate.
        pattern: Regex string for finding the epoch(s).

    Returns:
        True if all names in file list contain the epoch pattern *once*.

    Raises:
        ConfigException: If not all names in the file list don't contain
            the epoch pattern or contain it more than once.
    """
    errors = []
    PTN = re.compile(pattern)
    filenames = parse_namelist(file_list)
    for fn in filenames:
        epochs = PTN.findall(fn)
        if not epochs:
            errors.append(f"'{file_list}': {fn} does not contain an epoch of "
                          f"format {pattern}.")
        if len(epochs) > 1:
            errors.append(f"'{file_list}': {fn} does contains more than "
                          f"one epoch of {pattern}. There must be only one "
                          f"epoch in the filename.")

    return _raise_errors(errors)

def validate_epoch_cutoff(max_span: float, cutoff: str, pars: Dict) -> Optional[bool]:
    """
    Validate cutoff parameters that rely on the data timespan.
    
    Args:
        max_span: The maximum temporal span of the provided data in years.
        cutoff: The key of the cutoff parameter.
        pars: The parameters dictionary.
    
    Returns:
        True if the cutoff is less than the maximum data timespan.
    
    Raises:
        ConfigException: If the cutoff is greater than the max data timespan.
    """
    errors = []
    if pars[cutoff] > max_span:
        errors.append("'{cutoff}': must be less than max time span of "
                      "data in years ({max_span}).")
    return _raise_errors(errors)

def validate_tifs_exist(ifg_file_list: str, obs_dir: str) -> Optional[bool]:
    """
    Validates that provided interferograms exist in geotiff format.

    Args:
        ifg_file_list: Path to file containing interfergram file names.
        obs_dir: Path to observations directory.

    Returns:
        True if all interferograms exist in geotiff format.

    Raises:
        ConfigException: If not all intergerograms exist in geotiff format.
    """
    from pyrate.core.shared import output_tiff_filename

    errors = []
    ifgs = parse_namelist(ifg_file_list)
    ifg_paths = [os.path.join(obs_dir, ifg) for ifg in ifgs]
    gtiff_paths = [output_tiff_filename(f, obs_dir) for f in ifg_paths]
    for gtp in gtiff_paths:
        if not os.path.exists(gtp):
            fname = os.path.split(gtp)[1]
            errors.append(f"'{IFG_FILE_LIST}': interferogram '{fname}' is "
                          "required in geotiff format but no geotiff file "
                          "could be found.")

    return _raise_errors(errors)

def validate_ifgs(ifg_file_list: str, obs_dir: str) -> Optional[bool]:
    """
    Validates that provided interferograms exist.

    Args:
        ifg_file_list: Path to file containing interferogram file names..
        obs_dir: Path to observations directory.

    Returns:
        True if all interferograms exist.

    Raises:
        ConfigException: If not all interferograms exist.
    """
    errors = []
    ifgs = parse_namelist(ifg_file_list)
    ifg_paths = [os.path.join(obs_dir, ifg) for ifg in ifgs]
    for path in ifg_paths:
        if not os.path.exists(path):
            fname = os.path.split(path)[1]
            errors.append(f"'{IFG_FILE_LIST}': interferogram '{fname}' does not exist.")

    return _raise_errors(errors)

def validate_obs_thresholds(ifg_file_list: str, pars: Dict) -> Optional[bool]:
    """
    Validates parameters that specify an observations threshold.

    Args:
        ifg_file_list: Path to the file containing interferogram file names.
        pars: Parameters dictionary.
    
    Returns:
        True if there are enough interferograms to satisfy all observation thresholds.

    Raises:
        ConfigException: If there not enough interferograms to satisfy all observation
            thresholds.
    """
    def validate(n, p, k):
        thresh = p[k]
        if thresh > n:
            return [f"'{k}': not enough interferograms have been specified "
                    f"({n}) to satisfy threshold ({thresh})."]
        return []

    errors = []
    n_ifgs = len(list(parse_namelist(ifg_file_list)))
    errors.extend(validate(n_ifgs, pars, TIME_SERIES_PTHRESH))
    if pars[APSEST]:
        errors.extend(validate(n_ifgs, pars, TLPF_PTHR))

    return _raise_errors(errors)

def validate_epoch_thresholds(n_epochs: int, pars: Dict) -> Optional[bool]:
    """
    Validates threshold paramters that rely on the number of epochs
    available.

    Args:
        n_epochs: The number of unique epochs in the collection of interferograms
            provided as input.
        pars: Parameters dictionary.
    
    Returns:
        True if there are enough epochs to satisfy all epoch thresholds.

    Raises:
        ConfigException: If there are not enough epochs to satisfy all epoch thresholds.
    """
    errors = []
    thresh = pars[LR_PTHRESH]
    if n_epochs < thresh:
        errors.append(f"'{LR_PTHRESH}': not enough epochs have been specified "
                      f"({n_epochs}) to satisfy threshold ({thresh}).")

    return _raise_errors(errors)

def validate_extent_parameters(extents: Tuple[float, float, float, float], 
                               pars: Dict) -> Optional[bool]:
    """
    Validate parameters that provide lat/long coordinates by checking they fit
    within the scene being processed.

    Args:
        extents : Tuple of (xmin, xmax, ymin, ymax) describing the extents
            of the scene being processed in degrees.
        pars: Parameters dictionary.

    Returns:
        True if validation is successful.

    Raises:
        ConfigException: If validation fails.
    """
    errors = []
    xmin, ymin, xmax, ymax = extents
    x_dim_string = f"(xmin: {xmin}, xmax: {xmax})"
    y_dim_string = f"(ymin: {ymin}, ymax: {ymax})"

    # Check crop coordinates within scene.
    def _validate_crop_coord(var_name, dim_min, dim_max, dim_string):
        if not dim_min < pars[var_name] < dim_max:
            return [f"'{var_name}': crop coordinate ({pars[var_name]}) "
                    f"is outside bounds of scene {dim_string}."]

        return []
    
    if pars[IFG_CROP_OPT] == 3:
        errors.extend(_validate_crop_coord(IFG_XFIRST, xmin, xmax, x_dim_string))
        errors.extend(_validate_crop_coord(IFG_YFIRST, ymin, ymax, y_dim_string))
        errors.extend(_validate_crop_coord(IFG_XLAST, xmin, xmax, x_dim_string))
        errors.extend(_validate_crop_coord(IFG_YLAST, ymin, ymax, y_dim_string))

    # Check SLPF_CUTOFF within scene *in kilometeres*.
    DEG_TO_KM = 111.32 # km per degree
    x_extent = abs(xmin - xmax)
    y_extent = abs(ymin - ymax)
    x_extent_km = x_extent *  DEG_TO_KM
    y_extent_km = y_extent *  DEG_TO_KM
    if pars[SLPF_CUTOFF] > max(x_extent_km, y_extent_km):
        errors.append(f"'{SLPF_CUTOFF}': cutoff is out of bounds, must be "
                      "less than max scene bound (in km) "
                      f"({max(x_extent_km, y_extent_km)}).")

    return _raise_errors(errors)

def validate_pixel_parameters(n_cols: int, n_rows: int, pars: Dict) -> Optional[bool]:
    """
    Validate parameters that provide pixel coordinates by verifying they
    are within the scene being processed.

    Args:
        extents: Tuple of (xmin, xmax, ymin, ymax) describing the extents
            of the scene being processed in degrees.
        n_cols: Number of pixel columns (X) in the raster.
        n_rows: Number of pixel rows (X) in the raster.
        pars: Parameters dictionary.

    Returns:
        True if validation is successful.

    Raises:
        ConfigException: If validation fails.
    """
    errors = []
    x_dim_string = f"(xmin: 0, xmax: {n_cols}"
    y_dim_string = f"(ymin: 0, ymax: {n_rows}"

    # Check reference pixel coordinates within scene.

    if pars[REFX] > 0 and pars[REFY] > 0:
        if not 0 < pars[REFX] <= n_cols:
            errors.append(f"'{REFX}': reference pixel coodinate is "
                          f"outside bounds of scene ({x_dim_string}).")

        if not 0 < pars[REFY] <= n_rows:
            errors.append(f"'{REFY}': reference pixel coodinate is "
                          f"outside bounds of scene ({y_dim_string}).")

    # Check multilooks (extent/val) >= 1.
    def _validate_multilook(var_name, dim_val, dim_string):
        if dim_val / pars[var_name] < 1:
<<<<<<< HEAD
            return [f"'{var_name}': ({dim_string} pixel extent: {dim_val} / "
                    f"multilook value: {pars[var_name]}) must be greater than "
                    f"or equal to 1."]
=======
            return [f"'{var_name}': the quantity ( {dim_string} pixel count: "
                    f"{dim_val} / multilook factor: {pars[var_name]} ) must "
                    f"be greater than or equal to 1."]
>>>>>>> f647ae75
        return []

    errors.extend(_validate_multilook(IFG_LKSX, n_cols, 'x'))
    errors.extend(_validate_multilook(IFG_LKSY, n_rows, 'y'))
    if pars[ORBITAL_FIT]:
        errors.extend(_validate_multilook(ORBITAL_FIT_LOOKS_X, n_cols, 'x'))
        errors.extend(_validate_multilook(ORBITAL_FIT_LOOKS_Y, n_rows, 'y'))

    return _raise_errors(errors)

def validate_reference_pixel_search_windows(n_cols: int, n_rows: int, 
                                            pars: Dict) -> Optional[bool]:
    """
    Validates that the reference pixel search windows provided by user
    fit within the scene being processed.

    Args:
        n_cols: Number of pixel columns (X) in the scene.
        n_rows: Number of pixel rows (Y) in the scene.
    
    Returns:
        True if the scene can accomodate the search windows (no overlap).

    Raises:
        ConfigException: If the scene cannot accomodate the search windows.
    """
    from math import floor

    errors = []
    refnx = pars[REFNX]
    refny = pars[REFNY]
    chip_size = pars[REF_CHIP_SIZE]
    
    x_windows = floor(n_cols/chip_size)
    if refnx > x_windows:
        errors.append(f"'{REFNX}' & '{REF_CHIP_SIZE}': search windows do not "
                      f"fit in scene on X axis (number of columns: {n_cols}). "
                      f"Reduce {REF_CHIP_SIZE} or {REFNX} so that {REFNX} "
                      f"is less than or equal to (columns / {REF_CHIP_SIZE}).")
    y_windows = floor(n_rows/chip_size)
    if refny > y_windows:
        errors.append(f"'{REFNY}' & '{REF_CHIP_SIZE}': search windows do not "
                      f"fit in scene on Y axis (number of rows: {n_rows}). "
                      f"Reduce {REF_CHIP_SIZE} or {REFNY} so that {REFNY} "
                      f"is less than or equal to (rows / {REF_CHIP_SIZE}).")
    
    return _raise_errors(errors)

def validate_gamma_headers(ifg_file_list: str, slc_file_list: str, 
                           slc_dir: str) -> Optional[bool]:
    """
    Validates that a pair of GAMMA headers exist for each provided
    GAMMA interferogram.

    Args:
        ifg_file_list: Path to the file listing filenames of interferograms.
        slc_file_list: Path to the file listing filenames of GAMMA headers.
        slc_dir: Path to directory containing GAMMA headers.

    Returns:
        True if there are exactly 2 headers for each interogram (one for
        each epoch).

    Raises:
        ConfigException: If there are 0 or more than 2 matching headers
            for an interferogram.
    """
    from pyrate.core.gamma import get_header_paths
    errors = []

    for ifg in parse_namelist(ifg_file_list):
        headers = get_header_paths(ifg, slc_file_list, slc_dir)
        if len(headers) < 2:
            errors.append(f"'{SLC_DIR}': Headers not found for interferogram "
                          "'{ifg}'.")

    return _raise_errors(errors)

def validate_coherence_files(ifg_file_list: str, pars: Dict) -> Optional[bool]:
    """
    Validates that there is a matching coherence file for each provided
    interferogram.

    Args:
        ifg_file_list: Path to file listing interferogram names.
        pars: The parameters dictionary.

    Returns:
        True if there is exactly 1 coherence file for each interferogram.

    Raises:
        ConfigException: If there are 0 or more than 1 matching coherence
            files for an interferogram.
    """
    errors = []

    for ifg in parse_namelist(ifg_file_list):
        paths = coherence_paths_for(ifg, pars)
        if not paths:
            errors.append(f"'{COH_FILE_DIR}': no coherence files found for "
                          f"intergerogram '{ifg}'.")
        elif len(paths) > 2:
            errors.append(f"'{COH_FILE_DIR}': found more than one coherence "
                          f"file for '{ifg}'. There must be only one "
                          f"coherence file per interferogram. Found {paths}.")

    return _raise_errors(errors)

def _get_ifg_information(ifg_file_list: str, obs_dir: str, crop_opts: Tuple) -> Tuple:
    """
    Retrieves spatial and temporal information from the provided interferograms.
    Requires the interferograms to exist in geotiff format.

    Args:
        ifg_file_list: Path to file containing list of interferogram file names.
        obs_dir: Path to observations directory.
        crop_opts: Crop options from parameters.

    Returns:
        Tuple containing extents (xmin, ymin, xmax, ymax), number of pixel
        columns, number of pixel rows, number of unique epochs and maximum
        time span of the data.
    """
    from pyrate.core.shared import Ifg, output_tiff_filename
    from pyrate.core.prepifg_helper import _get_extents
    from pyrate.core.algorithm import get_epochs
    ifg_paths = [os.path.join(obs_dir, ifg) for ifg in parse_namelist(ifg_file_list)]
    rasters = [Ifg(output_tiff_filename(f, obs_dir)) for f in ifg_paths]

    for r in rasters:
        if not r.is_open:
            r.open()

    # extents = xmin, ymin, xmax, ymax
    extents = _get_extents(rasters, crop_opts[0], crop_opts[1])
    epoch_list = get_epochs(rasters)[0]
    n_epochs = len(epoch_list.dates)
    max_span = max(epoch_list.spans)
    # Assuming resolutions have been verified to be the same.
    x_step = rasters[0].x_step
    y_step = rasters[0].y_step

    # Get the pixel bounds. Ifg/Raster objects do have 'ncols'/'nrows' 
    #  properties, but we'll calculate it off the extents we got above
    #  because these take into account the chosen cropping option (until
    #  the stack of interferograms is cropped it's not known what the 
    #  pixel dimensions will be).
    n_cols = abs(int(abs(extents[0] - extents[2]) / x_step))
    n_rows = abs(int(abs(extents[1] - extents[3]) / y_step))

    transform = rasters[0].dataset.GetGeoTransform()

    return extents, n_cols, n_rows, n_epochs, max_span, transform

def _crop_opts(params: Dict) -> Tuple:
    """
    Convenience function for getting crop options from parameters.
    """
    from pyrate.core.prepifg_helper import CustomExts

    crop_opt = params[IFG_CROP_OPT]
    if crop_opt == 3:
        xfirst = params[IFG_XFIRST]
        yfirst = params[IFG_YFIRST]
        xlast = params[IFG_XLAST]
        ylast = params[IFG_YLAST]
        return crop_opt, CustomExts(xfirst, yfirst, xlast, ylast)

    return crop_opt, None

class ConfigException(Exception):
    """
    Default exception class for configuration errors.
    """<|MERGE_RESOLUTION|>--- conflicted
+++ resolved
@@ -1238,15 +1238,10 @@
     # Check multilooks (extent/val) >= 1.
     def _validate_multilook(var_name, dim_val, dim_string):
         if dim_val / pars[var_name] < 1:
-<<<<<<< HEAD
-            return [f"'{var_name}': ({dim_string} pixel extent: {dim_val} / "
-                    f"multilook value: {pars[var_name]}) must be greater than "
-                    f"or equal to 1."]
-=======
             return [f"'{var_name}': the quantity ( {dim_string} pixel count: "
                     f"{dim_val} / multilook factor: {pars[var_name]} ) must "
                     f"be greater than or equal to 1."]
->>>>>>> f647ae75
+
         return []
 
     errors.extend(_validate_multilook(IFG_LKSX, n_cols, 'x'))
