--- conflicted
+++ resolved
@@ -66,24 +66,15 @@
         log.info('Skipping stack product masking (maxsig = 0)')
 
     # save geotiff and numpy array files
-<<<<<<< HEAD
     for out, ot in zip([rate, error, samples], ['stack_rate', 'stack_error', 'stack_samples']):
         _save_merged_files(ifgs_dict, params[cf.OUT_DIR], out, ot, savenpy=params["savenpy"])
-=======
-    _save_merged_files(ifgs_dict, params[cf.OUT_DIR], rate, out_type='stack_rate')
-    _save_merged_files(ifgs_dict, params[cf.OUT_DIR], error, out_type='stack_error')
-    _save_merged_files(ifgs_dict, params[cf.OUT_DIR], samples, out_type='stack_samples')
->>>>>>> 01cdeba9
 
 
 def _merge_timeseries(rows, cols, params):
     """
     Merge time series output
     """
-<<<<<<< HEAD
-    log.info("Mering timeseries output")
-=======
->>>>>>> 01cdeba9
+    log.info("Merging timeseries output")
     shape, tiles, ifgs_dict = _merge_setup(rows, cols, params)
 
     # load the first tsincr file to determine the number of time series tifs
@@ -104,7 +95,6 @@
     for i in process_tifs:
         if i < no_ts_tifs:
             tscum_g = assemble_tiles(shape, params[cf.TMPDIR], tiles, out_type='tscuml', index=i)
-<<<<<<< HEAD
             _save_merged_files(ifgs_dict, params[cf.OUT_DIR], tscum_g, out_type='tscuml', index=i,
                                savenpy=params["savenpy"])
         else:
@@ -112,13 +102,7 @@
             tsincr_g = assemble_tiles(shape, params[cf.TMPDIR], tiles, out_type='tsincr', index=i)
             _save_merged_files(ifgs_dict, params[cf.OUT_DIR], tsincr_g, out_type='tsincr', index=i,
                                savenpy=params["savenpy"])
-=======
-            _save_merged_files(ifgs_dict, params[cf.OUT_DIR], tscum_g, out_type='tscuml', index=i)
-        else:
-            i %= no_ts_tifs
-            tsincr_g = assemble_tiles(shape, params[cf.TMPDIR], tiles, out_type='tsincr', index=i)
-            _save_merged_files(ifgs_dict, params[cf.OUT_DIR], tsincr_g, out_type='tsincr', index=i)
->>>>>>> 01cdeba9
+
     mpiops.comm.barrier()
     log.debug('Process {} finished writing {} timeseries tifs of '
              'total {}'.format(mpiops.rank, len(process_tifs), no_ts_tifs * 2))
