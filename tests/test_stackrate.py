#   This Python module is part of the PyRate software package.
#
#   Copyright 2020 Geoscience Australia
#
#   Licensed under the Apache License, Version 2.0 (the "License");
#   you may not use this file except in compliance with the License.
#   You may obtain a copy of the License at
#
#       http://www.apache.org/licenses/LICENSE-2.0
#
#   Unless required by applicable law or agreed to in writing, software
#   distributed under the License is distributed on an "AS IS" BASIS,
#   WITHOUT WARRANTIES OR CONDITIONS OF ANY KIND, either express or implied.
#   See the License for the specific language governing permissions and
#   limitations under the License.
# coding: utf-8
"""
This Python module contains tests for the stack.py PyRate module.
"""
import os
import shutil

from numpy import eye, array, ones, nan
import numpy as np
from numpy.testing import assert_array_almost_equal, assert_array_equal

import pyrate.constants as C
import pyrate.core.orbital
import pyrate.core.prepifg_helper
import pyrate.core.ref_phs_est
import pyrate.core.refpixel
import tests.common
from pyrate.core import covariance as vcm_module
from pyrate.core.stack import stack_rate_pixel, mask_rate
from pyrate import correct, prepifg, conv2tif
from pyrate.configuration import Configuration
from tests import common
from tests.common import SML_TEST_DIR, prepare_ifgs_without_phase, pre_prepare_ifgs

def default_params():
    return {'pthr': 3, 'nsig': 3, 'maxsig': 2, 'parallel': 1, 'processes': 8}


class SinglePixelIfg(object):

    def __init__(self, timespan, phase):
        self.time_span = timespan
        self.phase_data = array([[phase]])


class TestStackRatePixel:
    """
    Tests the weighted least squares algorithm for determining
    the best fitting velocity
    """

    def setup_method(self):
        self.phase = array([0.5, 3.5, 4, 2.5, 3.5, 1])
        self.timespan = array([[0.1, 0.7, 0.8, 0.5, 0.7, 0.2]])
        self.vcmt = eye(6, 6)
        self.mst = ones((6, 1, 1))
        self.mst[4] = 0
        self.params = default_params()

    def test_stack_rate_pixel(self):
        # Simple test with one pixel and equal weighting
        exprate = array([[5.0]])
        experr = array([[0.836242010007091]])
        expsamp = array([[5]])
        rate, error, samples = stack_rate_pixel(self.phase, self.mst, self.vcmt,
                self.timespan, self.params['nsig'], self.params['pthr'])
        assert_array_almost_equal(rate, exprate)
        assert_array_almost_equal(error, experr)
        assert_array_almost_equal(samples, expsamp)


class TestMaskRate:
    """
    Test the maxsig threshold masking algorithm
    """

    def setup_method(self):
        self.r = array([5.0, 4.5]) # rates for 2 pixels
        self.e = array([1.1, 2.1]) # errors for 2 pixels

    def test_mask_rate_maxsig1(self):
        # both rate and error values masked
        rate, error = mask_rate(self.r, self.e, 1)
        assert_array_equal(rate, array([nan, nan]))
        assert_array_equal(error, array([nan, nan]))

    def test_mask_rate_maxsig2(self):
        # one rate and one error masked
        rate, error = mask_rate(self.r, self.e, 2)
        assert_array_equal(rate, array([5.0, nan]))
        assert_array_equal(error, array([1.1, nan]))

    def test_mask_rate_maxsig3(self):
        # No values masked in rate or error
        rate, error = mask_rate(self.r, self.e, 3)
        assert_array_equal(rate, self.r)
        assert_array_equal(error, self.e)


class TestLegacyEquality:
    """
    Tests equality with legacy data
    """

    @classmethod
    def setup_class(cls):
        params = Configuration(common.TEST_CONF_ROIPAC).__dict__
<<<<<<< HEAD
        params[C.TEMP_MLOOKED_DIR] = os.path.join(params[C.OUT_DIR],
                                                                 C.TEMP_MLOOKED_DIR)
=======
        params[pyrate.constants.TEMP_MLOOKED_DIR] = os.path.join(params[pyrate.constants.OUT_DIR],
                                                                 pyrate.constants.TEMP_MLOOKED_DIR)
        # force error maps to 1-sigma to match legacy
        params["velerror_nsig"] = 1
>>>>>>> 4293dc8c
        conv2tif.main(params)
        prepifg.main(params)

        params[C.REF_EST_METHOD] = 2

        xlks, _, crop = pyrate.core.prepifg_helper.transform_params(params)

        dest_paths, headers = common.repair_params_for_correct_tests(params[C.OUT_DIR], params)
        correct._copy_mlooked(params)
        copied_dest_paths = [os.path.join(params[C.TEMP_MLOOKED_DIR], os.path.basename(d)) for d in dest_paths]
        del dest_paths
        # start run_pyrate copy
        ifgs = pre_prepare_ifgs(copied_dest_paths, params)
        mst_grid = tests.common.mst_calculation(copied_dest_paths, params)

        refx, refy = pyrate.core.refpixel.ref_pixel_calc_wrapper(params)

        params[C.REFX] = refx
        params[C.REFY] = refy
        params[C.ORBFIT_OFFSET] = True

        # Estimate and remove orbit errors
        pyrate.core.orbital.remove_orbital_error(ifgs, params)
        ifgs = prepare_ifgs_without_phase(copied_dest_paths, params)
        for ifg in ifgs:
            ifg.close()
        correct._update_params_with_tiles(params)
        _, ifgs = pyrate.core.ref_phs_est.ref_phase_est_wrapper(params)
        ifgs[0].open()
        r_dist = vcm_module.RDist(ifgs[0])()
        ifgs[0].close()
        maxvar = [vcm_module.cvd(i, params, r_dist)[0] for i in copied_dest_paths]
        for ifg in ifgs:
            ifg.open()
        vcmt = vcm_module.get_vcmt(ifgs, maxvar)    
        for ifg in ifgs:
            ifg.close()     
            ifg.open()
        
        # Calculate stacked rate map
        params[C.PARALLEL] = 1
        cls.rate, cls.error, cls.samples = tests.common.calculate_stack_rate(ifgs, params, vcmt, mst_mat=mst_grid)

        # Calculate stacked rate map
        params[C.PARALLEL] = 0
        cls.rate_s, cls.error_s, cls.samples_s = tests.common.calculate_stack_rate(ifgs, params, vcmt, mst_mat=mst_grid)

        stackrate_dir = os.path.join(SML_TEST_DIR, 'stackrate')

        cls.rate_container = np.genfromtxt(os.path.join(stackrate_dir, 'stackmap.csv'), delimiter=',')
        cls.error_container = np.genfromtxt(os.path.join(stackrate_dir, 'errormap.csv'), delimiter=',')
        cls.samples_container = np.genfromtxt(os.path.join(stackrate_dir, 'coh_sta.csv'), delimiter=',')
    
        for ifg in ifgs:
            ifg.close()

        cls.params = params

    @classmethod
    def teardown_class(cls):
        shutil.rmtree(cls.params[C.OUT_DIR])

    def test_stack_rate_full_parallel(self):
        """
        python multiprocessing by rows vs serial
        """
        assert_array_almost_equal(self.rate, self.rate_s, decimal=3)

    def test_stackrate_error_parallel(self):
        """
        python multiprocessing by rows vs serial
        """
        assert_array_almost_equal(self.error, self.error_s, decimal=3)

    def test_stackrate_samples_parallel(self):
        """
        python multiprocessing by rows vs serial
        """
        assert_array_almost_equal(self.samples, self.samples_s, decimal=3)

    def test_stack_rate(self):
        """
        Compare with legacy data
        """
        assert_array_almost_equal(self.rate_s, self.rate_container, decimal=3)

    def test_stackrate_error(self):
        """
        Compare with legacy data.
        """
        assert_array_almost_equal(self.error_s, self.error_container, decimal=3)

    def test_stackrate_samples(self):
        """
        Compare with legacy data
        """
        assert_array_almost_equal(self.samples_s, self.samples_container, decimal=3)<|MERGE_RESOLUTION|>--- conflicted
+++ resolved
@@ -37,6 +37,7 @@
 from tests import common
 from tests.common import SML_TEST_DIR, prepare_ifgs_without_phase, pre_prepare_ifgs
 
+
 def default_params():
     return {'pthr': 3, 'nsig': 3, 'maxsig': 2, 'parallel': 1, 'processes': 8}
 
@@ -110,15 +111,10 @@
     @classmethod
     def setup_class(cls):
         params = Configuration(common.TEST_CONF_ROIPAC).__dict__
-<<<<<<< HEAD
-        params[C.TEMP_MLOOKED_DIR] = os.path.join(params[C.OUT_DIR],
-                                                                 C.TEMP_MLOOKED_DIR)
-=======
-        params[pyrate.constants.TEMP_MLOOKED_DIR] = os.path.join(params[pyrate.constants.OUT_DIR],
-                                                                 pyrate.constants.TEMP_MLOOKED_DIR)
+        params[C.TEMP_MLOOKED_DIR] = os.path.join(params[C.OUT_DIR], C.TEMP_MLOOKED_DIR)
+
         # force error maps to 1-sigma to match legacy
         params["velerror_nsig"] = 1
->>>>>>> 4293dc8c
         conv2tif.main(params)
         prepifg.main(params)
 
@@ -207,7 +203,7 @@
 
     def test_stackrate_error(self):
         """
-        Compare with legacy data.
+        Compare with legacy data
         """
         assert_array_almost_equal(self.error_s, self.error_container, decimal=3)
 
