--- conflicted
+++ resolved
@@ -198,14 +198,10 @@
         refx, refy = process._ref_pixel_calc(dest_paths, params)
         pyrate.core.orbital.remove_orbital_error(ifgs, params)
         ifgs = prepare_ifgs_without_phase(dest_paths, params)
-<<<<<<< HEAD
-        _, cls.ifgs = rpe.estimate_ref_phase(ifgs, params, refx, refy)
-=======
         for ifg in ifgs:
             ifg.close()
         _, cls.ifgs = _ref_phase_estimation(dest_paths, params, refx, refy)
         ifgs[0].open()
->>>>>>> 95ac88e0
         r_dist = RDist(ifgs[0])()
         # Calculate interferogram noise
         cls.maxvar = [cvd(i, params, r_dist, calc_alpha=True,
