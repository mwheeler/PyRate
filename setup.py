--- conflicted
+++ resolved
@@ -37,18 +37,6 @@
     GDAL_VERSION = check_output(["gdal-config", "--version"]).decode(encoding="utf-8").split('\n')[0]
 
 requirements = []
-<<<<<<< HEAD
-for r in requirements:
-    if r == 'GDAL':
-        requirements.append(r + '=={GDAL_VERSION}'.format(GDAL_VERSION=GDAL_VERSION))
-    elif r.startswith('mpi4py') and (run(args=['which', 'mpirun']).returncode == 0):
-        requirements.append(r)
-    else:
-        requirements.append(r)
-
-setup_requirements = [r for r in requirements if "numpy==" in r]
-
-=======
 for r in requirements_lines:
     if r == 'GDAL':
         requirements.append(r + '=={GDAL_VERSION}'.format(GDAL_VERSION=GDAL_VERSION))
@@ -97,7 +85,6 @@
 # class CustomDevelop(develop, InstallDevelopMixin):
 #     "mod of install"
 
->>>>>>> f3882aa1
 
 class PyTest(TestCommand, object):
 
@@ -161,6 +148,7 @@
         "Natural Language :: English",
         "Programming Language :: Python",
         "Programming Language :: Python :: 3",
+        "Programming Language :: Python :: 3.6",
         "Programming Language :: Python :: 3.7",
         "Programming Language :: Python :: 3.8",
         "Programming Language :: Python :: 3.9",
